--- conflicted
+++ resolved
@@ -29,29 +29,18 @@
     "psutil>=7.0.0,<8.0.0"
 ]
 
-[project.scripts]
-main = 'doip_server.main:main'
-doip_server = 'doip_server.doip_server:start_doip_server'
-debug_client = 'doip_client.debug_client:main'
-
 [tool.poetry]
 packages = [{include = "doip_server", from = "src"}]
 
 [tool.poetry.group.dev.dependencies]
-<<<<<<< HEAD
-pytest = "^8.3.5"
-pytest-cov = "^7.0.0"
-=======
 pytest = "^8.4.2"
 pytest-cov = "^6.0.0"
->>>>>>> 8e10ee27
 flake8 = "^7.0.0"
 black = "^24.0.0"
 bandit = "^1.7.0"
-safety = "^3.6.1"
+safety = "^2.3.0"
 build = "^1.3.0"
 twine = "^6.2.0"
-pylint = "^3.3.8"
 
 [tool.pytest.ini_options]
 testpaths = ["tests"]
@@ -72,4 +61,12 @@
 
 [build-system]
 requires = ["poetry-core>=2.0.0,<3.0.0"]
-build-backend = "poetry.core.masonry.api"+build-backend = "poetry.core.masonry.api"
+
+
+[tool.poetry.scripts]
+main = 'doip_server.main:main'
+doip_server = 'doip_server.doip_server:start_doip_server'
+doip_client = 'doip_client.doip_client:start_doip_client'
+validate_config = 'doip_server.validate_config:main'
+debug_client = 'doip_client.debug_client:main'