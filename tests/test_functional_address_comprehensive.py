--- conflicted
+++ resolved
@@ -41,30 +41,22 @@
     def test_functional_address_detection(self):
         """Test that functional addresses are correctly detected"""
         # Mock ECUs with functional address 0x1FFF
-        self.config_manager.get_ecus_by_functional_address.return_value = [
-            0x1000,
-            0x1001,
-            0x1002,
-        ]
-
+        self.config_manager.get_ecus_by_functional_address.return_value = [0x1000, 0x1001, 0x1002]
+        
         # Test functional address detection
         ecus = self.config_manager.get_ecus_by_functional_address(0x1FFF)
-
+        
         self.assertEqual(ecus, [0x1000, 0x1001, 0x1002])
-        self.config_manager.get_ecus_by_functional_address.assert_called_once_with(
-            0x1FFF
-        )
+        self.config_manager.get_ecus_by_functional_address.assert_called_once_with(0x1FFF)
 
     def test_no_functional_address_ecus(self):
         """Test handling when no ECUs use a functional address"""
         self.config_manager.get_ecus_by_functional_address.return_value = []
-
+        
         ecus = self.config_manager.get_ecus_by_functional_address(0x9999)
-
+        
         self.assertEqual(ecus, [])
-        self.config_manager.get_ecus_by_functional_address.assert_called_once_with(
-            0x9999
-        )
+        self.config_manager.get_ecus_by_functional_address.assert_called_once_with(0x9999)
 
     def test_uds_service_functional_support(self):
         """Test UDS service functional support detection"""
@@ -72,12 +64,12 @@
         service_config = {
             "name": "Read_VIN",
             "request": "0x22F190",
-            "supports_functional": True,
+            "supports_functional": True
         }
         self.config_manager.get_uds_service_by_request.return_value = service_config
-
+        
         result = self.config_manager.get_uds_service_by_request("0x22F190", 0x1000)
-
+        
         self.assertIsNotNone(result)
         self.assertTrue(result["supports_functional"])
 
@@ -87,12 +79,12 @@
         service_config = {
             "name": "Engine_RPM_Read",
             "request": "0x220C01",
-            "supports_functional": False,
+            "supports_functional": False
         }
         self.config_manager.get_uds_service_by_request.return_value = service_config
-
+        
         result = self.config_manager.get_uds_service_by_request("0x220C01", 0x1000)
-
+        
         self.assertIsNotNone(result)
         self.assertFalse(result["supports_functional"])
 
@@ -100,25 +92,21 @@
         """Test source address validation for functional addressing"""
         # Mock allowed source addresses
         self.config_manager.is_source_address_allowed.return_value = True
-
+        
         result = self.config_manager.is_source_address_allowed(0x0E00, 0x1000)
-
+        
         self.assertTrue(result)
-        self.config_manager.is_source_address_allowed.assert_called_once_with(
-            0x0E00, 0x1000
-        )
+        self.config_manager.is_source_address_allowed.assert_called_once_with(0x0E00, 0x1000)
 
     def test_source_address_rejection(self):
         """Test source address rejection for functional addressing"""
         # Mock rejected source addresses
         self.config_manager.is_source_address_allowed.return_value = False
-
+        
         result = self.config_manager.is_source_address_allowed(0x9999, 0x1000)
-
+        
         self.assertFalse(result)
-        self.config_manager.is_source_address_allowed.assert_called_once_with(
-            0x9999, 0x1000
-        )
+        self.config_manager.is_source_address_allowed.assert_called_once_with(0x9999, 0x1000)
 
 
 class TestFunctionalAddressClient(unittest.TestCase):
@@ -132,7 +120,7 @@
             logical_address=0x0E00,
             target_address=0x1000,
         )
-
+        
         # Mock the doip_client to avoid actual network calls
         self.client.doip_client = Mock()
         self.client.doip_client.send_diagnostic_message = Mock()
@@ -152,7 +140,7 @@
 
         # Verify the method was called
         self.client.doip_client.send_diagnostic_message.assert_called_once()
-
+        
         # Verify response
         self.assertIsNotNone(response)
         self.assertEqual(
@@ -169,9 +157,7 @@
         # Test with custom functional address
         uds_payload = [0x22, 0xF1, 0x90]
         custom_address = 0x2FFF
-        response = self.client.send_functional_diagnostic_message(
-            uds_payload, custom_address
-        )
+        response = self.client.send_functional_diagnostic_message(uds_payload, custom_address)
 
         # Verify response
         self.assertIsNotNone(response)
@@ -183,9 +169,7 @@
 
         # Test with timeout
         uds_payload = [0x22, 0xF1, 0x90]
-        response = self.client.send_functional_diagnostic_message(
-            uds_payload, timeout=0.1
-        )
+        response = self.client.send_functional_diagnostic_message(uds_payload, timeout=0.1)
 
         # Verify no response
         self.assertIsNone(response)
@@ -203,9 +187,7 @@
         # Verify the method was called with correct payload
         self.client.doip_client.send_diagnostic_message.assert_called_once()
         call_args = self.client.doip_client.send_diagnostic_message.call_args
-        self.assertEqual(
-            call_args[0][0], b"\x22\xf1\x90"
-        )  # UDS payload (first argument)
+        self.assertEqual(call_args[0][0], b"\x22\xf1\x90")  # UDS payload (first argument)
 
         # Verify response
         self.assertIsNotNone(response)
@@ -268,9 +250,7 @@
         self.client.doip_client.target_address = original_target
 
         # Mock error
-        self.client.doip_client.send_diagnostic_message_to_address.side_effect = (
-            Exception("Network error")
-        )
+        self.client.doip_client.send_diagnostic_message_to_address.side_effect = Exception("Network error")
 
         # Test functional diagnostic message
         uds_payload = [0x22, 0xF1, 0x90]
@@ -286,18 +266,16 @@
         # Mock multiple responses
         responses = [
             b"\x62\xf1\x90\x10\x20\x01\x12\x23\x34\x45\x67\x78\x89\xaa\xbb",
-            b"\x62\xf1\x90\x10\x20\x01\x12\x23\x34\x45\x67\x78\x89\xcc\xdd",
+            b"\x62\xf1\x90\x10\x20\x01\x12\x23\x34\x45\x67\x78\x89\xcc\xdd"
         ]
-
+        
         # Mock the send_diagnostic_to_address method to return multiple responses
         self.client.send_diagnostic_to_address = Mock()
         self.client.send_diagnostic_to_address.return_value = responses[0]
 
         # Test multiple functional responses
         uds_payload = [0x22, 0xF1, 0x90]
-        response = self.client.send_functional_diagnostic_message_multiple_responses(
-            uds_payload
-        )
+        response = self.client.send_functional_diagnostic_message_multiple_responses(uds_payload)
 
         # Verify response
         self.assertIsNotNone(response)
@@ -305,9 +283,7 @@
     def test_functional_demo_execution(self):
         """Test that functional demo can be executed without errors"""
         # Mock successful responses
-        self.client.doip_client.send_diagnostic_message.return_value = (
-            b"\x50\x03\x00\x00"
-        )
+        self.client.doip_client.send_diagnostic_message.return_value = b"\x50\x03\x00\x00"
 
         # Test that functional demo runs without errors
         try:
@@ -328,15 +304,12 @@
     def test_handle_functional_diagnostic_message_success(self):
         """Test successful functional diagnostic message handling"""
         # Mock configuration
-        self.server.config_manager.get_ecus_by_functional_address.return_value = [
-            0x1000,
-            0x1001,
-        ]
+        self.server.config_manager.get_ecus_by_functional_address.return_value = [0x1000, 0x1001]
         self.server.config_manager.is_source_address_allowed.return_value = True
         self.server.config_manager.get_uds_service_by_request.return_value = {
             "supports_functional": True
         }
-
+        
         # Mock UDS processing
         self.server.process_uds_message = Mock(return_value=b"\x62\xf1\x90\x10\x20\x01")
         self.server.create_diagnostic_message_response = Mock(return_value=b"response")
@@ -349,27 +322,18 @@
 
         # Simulate the calls that would be made by the actual server
         self.server.config_manager.get_ecus_by_functional_address(functional_address)
-        self.server.config_manager.is_source_address_allowed(
-            source_address, target_ecus[0]
-        )
-        self.server.config_manager.get_uds_service_by_request(
-            uds_payload.hex().upper(), target_ecus[0]
-        )
+        self.server.config_manager.is_source_address_allowed(source_address, target_ecus[0])
+        self.server.config_manager.get_uds_service_by_request(uds_payload.hex().upper(), target_ecus[0])
 
         # Verify configuration calls
-        self.server.config_manager.get_ecus_by_functional_address.assert_called_once_with(
-            functional_address
-        )
+        self.server.config_manager.get_ecus_by_functional_address.assert_called_once_with(functional_address)
         self.server.config_manager.is_source_address_allowed.assert_called()
         self.server.config_manager.get_uds_service_by_request.assert_called()
 
     def test_handle_functional_diagnostic_message_no_responding_ecus(self):
         """Test functional diagnostic message handling when no ECUs respond"""
         # Mock configuration with no responding ECUs
-        self.server.config_manager.get_ecus_by_functional_address.return_value = [
-            0x1000,
-            0x1001,
-        ]
+        self.server.config_manager.get_ecus_by_functional_address.return_value = [0x1000, 0x1001]
         self.server.config_manager.is_source_address_allowed.return_value = True
         self.server.config_manager.get_uds_service_by_request.return_value = {
             "supports_functional": False
@@ -391,10 +355,7 @@
     def test_handle_functional_diagnostic_message_source_not_allowed(self):
         """Test functional diagnostic message handling when source address not allowed"""
         # Mock configuration with source address not allowed
-        self.server.config_manager.get_ecus_by_functional_address.return_value = [
-            0x1000,
-            0x1001,
-        ]
+        self.server.config_manager.get_ecus_by_functional_address.return_value = [0x1000, 0x1001]
         self.server.config_manager.is_source_address_allowed.return_value = False
 
         # Test functional diagnostic message handling
@@ -442,37 +403,20 @@
         def mock_send_diagnostic_message(payload, *args, **kwargs):
             return responses.get(payload, None)
 
-<<<<<<< HEAD
-        self.client.doip_client.send_diagnostic_message.side_effect = (
-            mock_send_diagnostic_message
-        )
-=======
         self.client.doip_client.send_diagnostic_message.side_effect = mock_send_diagnostic_message
->>>>>>> 2aab54d2
 
         # Test multiple functional services
         test_cases = [
-            (
-                "Read VIN",
-                lambda: self.client.send_functional_read_data_by_identifier(0xF190),
-            ),
-            (
-                "Read Vehicle Type",
-                lambda: self.client.send_functional_read_data_by_identifier(0xF191),
-            ),
-            (
-                "Diagnostic Session Control",
-                lambda: self.client.send_functional_diagnostic_session_control(0x03),
-            ),
+            ("Read VIN", lambda: self.client.send_functional_read_data_by_identifier(0xF190)),
+            ("Read Vehicle Type", lambda: self.client.send_functional_read_data_by_identifier(0xF191)),
+            ("Diagnostic Session Control", lambda: self.client.send_functional_diagnostic_session_control(0x03)),
             ("Tester Present", lambda: self.client.send_functional_tester_present()),
         ]
 
         for service_name, test_func in test_cases:
             with self.subTest(service=service_name):
                 response = test_func()
-                self.assertIsNotNone(
-                    response, f"{service_name} should return a response"
-                )
+                self.assertIsNotNone(response, f"{service_name} should return a response")
 
     def test_physical_vs_functional_comparison(self):
         """Test comparison between physical and functional addressing"""
@@ -483,19 +427,12 @@
         self.client.doip_client.close = Mock()
 
         # Mock different responses for physical vs functional
-        physical_response = (
-            b"\x62\xf1\x90\x10\x20\x01\x12\x23\x34\x45\x67\x78\x89\xaa\xbb"
-        )
-        functional_response = (
-            b"\x62\xf1\x90\x10\x20\x01\x12\x23\x34\x45\x67\x78\x89\xcc\xdd"
-        )
+        physical_response = b"\x62\xf1\x90\x10\x20\x01\x12\x23\x34\x45\x67\x78\x89\xaa\xbb"
+        functional_response = b"\x62\xf1\x90\x10\x20\x01\x12\x23\x34\x45\x67\x78\x89\xcc\xdd"
 
         def mock_send_diagnostic_to_address(address, payload, *args, **kwargs):
             # Simulate different responses based on target address
-            if (
-                hasattr(self.client, "_is_functional_call")
-                and self.client._is_functional_call
-            ):
+            if hasattr(self.client, '_is_functional_call') and self.client._is_functional_call:
                 return functional_response
             else:
                 return physical_response
@@ -504,12 +441,8 @@
             # For physical addressing
             return physical_response
 
-        self.client.doip_client.send_diagnostic_message_to_address.side_effect = (
-            mock_send_diagnostic_to_address
-        )
-        self.client.doip_client.send_diagnostic_message.side_effect = (
-            mock_send_diagnostic
-        )
+        self.client.doip_client.send_diagnostic_message_to_address.side_effect = mock_send_diagnostic_to_address
+        self.client.doip_client.send_diagnostic_message.side_effect = mock_send_diagnostic
 
         # Test physical addressing
         self.client._is_functional_call = False
@@ -572,14 +505,12 @@
         # Test with invalid functional address
         uds_payload = [0x22, 0xF1, 0x90]
         invalid_address = 0x0000  # Invalid functional address
-
+        
         # Mock no response for invalid address
         self.client.doip_client.send_diagnostic_message.return_value = None
-
-        response = self.client.send_functional_diagnostic_message(
-            uds_payload, invalid_address
-        )
-
+        
+        response = self.client.send_functional_diagnostic_message(uds_payload, invalid_address)
+        
         # Should return None for invalid address
         self.assertIsNone(response)
 
@@ -587,12 +518,12 @@
         """Test handling of empty UDS payload"""
         # Test with empty payload
         empty_payload = []
-
+        
         # Mock no response for empty payload
         self.client.doip_client.send_diagnostic_message.return_value = None
-
+        
         response = self.client.send_functional_diagnostic_message(empty_payload)
-
+        
         # Should handle empty payload gracefully
         self.assertIsNone(response)
 
@@ -600,39 +531,33 @@
         """Test handling of very large UDS payload"""
         # Test with large payload
         large_payload = [0x22] + [0x00] * 1000  # Large payload
-
+        
         # Mock successful response
         self.client.doip_client.send_diagnostic_message.return_value = b"\x62\x00"
-
+        
         response = self.client.send_functional_diagnostic_message(large_payload)
-
+        
         # Should handle large payload
         self.assertIsNotNone(response)
 
     def test_network_timeout(self):
         """Test handling of network timeout"""
         # Mock timeout
-        self.client.doip_client.send_diagnostic_message_to_address.side_effect = (
-            socket.timeout("Timeout")
-        )
-
-        uds_payload = [0x22, 0xF1, 0x90]
-
+        self.client.doip_client.send_diagnostic_message_to_address.side_effect = socket.timeout("Timeout")
+        
+        uds_payload = [0x22, 0xF1, 0x90]
+        
         # The implementation catches exceptions and returns None
-        response = self.client.send_functional_diagnostic_message(
-            uds_payload, timeout=0.1
-        )
+        response = self.client.send_functional_diagnostic_message(uds_payload, timeout=0.1)
         self.assertIsNone(response)
 
     def test_connection_lost_during_functional_call(self):
         """Test handling of connection loss during functional call"""
         # Mock connection loss
-        self.client.doip_client.send_diagnostic_message_to_address.side_effect = (
-            ConnectionError("Connection lost")
-        )
-
-        uds_payload = [0x22, 0xF1, 0x90]
-
+        self.client.doip_client.send_diagnostic_message_to_address.side_effect = ConnectionError("Connection lost")
+        
+        uds_payload = [0x22, 0xF1, 0x90]
+        
         # The implementation catches exceptions and returns None
         response = self.client.send_functional_diagnostic_message(uds_payload)
         self.assertIsNone(response)
@@ -640,45 +565,39 @@
     def test_malformed_response(self):
         """Test handling of malformed response"""
         # Mock malformed response
-        self.client.doip_client.send_diagnostic_message.return_value = (
-            b"\x00"  # Malformed
-        )
-
+        self.client.doip_client.send_diagnostic_message.return_value = b"\x00"  # Malformed
+        
         uds_payload = [0x22, 0xF1, 0x90]
         response = self.client.send_functional_diagnostic_message(uds_payload)
-
+        
         # Should return the malformed response as-is
         self.assertEqual(response, b"\x00")
 
     def test_negative_response_code(self):
         """Test handling of negative response codes"""
         # Mock negative response
-        self.client.doip_client.send_diagnostic_message.return_value = (
-            b"\x7f\x22\x11"  # Negative response
-        )
-
+        self.client.doip_client.send_diagnostic_message.return_value = b"\x7f\x22\x11"  # Negative response
+        
         uds_payload = [0x22, 0xF1, 0x90]
         response = self.client.send_functional_diagnostic_message(uds_payload)
-
+        
         # Should return the negative response
         self.assertEqual(response, b"\x7f\x22\x11")
 
     def test_multiple_functional_addresses(self):
         """Test using multiple different functional addresses"""
         functional_addresses = [0x1FFF, 0x2FFF, 0x3FFF]
-
+        
         # Mock successful response
         self.client.doip_client.send_diagnostic_message.return_value = (
             b"\x62\xf1\x90\x10\x20\x01\x12\x23\x34\x45\x67\x78\x89\xaa\xbb"
         )
-
-        uds_payload = [0x22, 0xF1, 0x90]
-
+        
+        uds_payload = [0x22, 0xF1, 0x90]
+        
         for func_addr in functional_addresses:
             with self.subTest(functional_address=func_addr):
-                response = self.client.send_functional_diagnostic_message(
-                    uds_payload, func_addr
-                )
+                response = self.client.send_functional_diagnostic_message(uds_payload, func_addr)
                 self.assertIsNotNone(response)
 
 
@@ -704,25 +623,23 @@
         self.client.doip_client.send_diagnostic_message.return_value = (
             b"\x62\xf1\x90\x10\x20\x01\x12\x23\x34\x45\x67\x78\x89\xaa\xbb"
         )
-
-        uds_payload = [0x22, 0xF1, 0x90]
-
+        
+        uds_payload = [0x22, 0xF1, 0x90]
+        
         # Measure time for multiple requests
         start_time = time.time()
         num_requests = 100
-
+        
         for _ in range(num_requests):
             response = self.client.send_functional_diagnostic_message(uds_payload)
             self.assertIsNotNone(response)
-
+        
         end_time = time.time()
         total_time = end_time - start_time
-
+        
         # Should complete 100 requests in reasonable time
         self.assertLess(total_time, 5.0)  # Less than 5 seconds for 100 requests
-        print(
-            f"Completed {num_requests} functional requests in {total_time:.2f} seconds"
-        )
+        print(f"Completed {num_requests} functional requests in {total_time:.2f} seconds")
 
     def test_concurrent_functional_requests_performance(self):
         """Test performance of concurrent functional requests"""
@@ -730,68 +647,60 @@
         self.client.doip_client.send_diagnostic_message.return_value = (
             b"\x62\xf1\x90\x10\x20\x01\x12\x23\x34\x45\x67\x78\x89\xaa\xbb"
         )
-
+        
         def send_functional_request():
             """Send a functional request"""
             return self.client.send_functional_diagnostic_message([0x22, 0xF1, 0x90])
-
+        
         # Test concurrent performance
         num_concurrent = 20
         start_time = time.time()
-
+        
         with ThreadPoolExecutor(max_workers=num_concurrent) as executor:
-            futures = [
-                executor.submit(send_functional_request) for _ in range(num_concurrent)
-            ]
+            futures = [executor.submit(send_functional_request) for _ in range(num_concurrent)]
             results = [future.result() for future in as_completed(futures)]
-
+        
         end_time = time.time()
         total_time = end_time - start_time
-
+        
         # Verify all requests completed
         self.assertEqual(len(results), num_concurrent)
         for result in results:
             self.assertIsNotNone(result)
-
+        
         # Should complete concurrent requests in reasonable time
-        self.assertLess(
-            total_time, 3.0
-        )  # Less than 3 seconds for 20 concurrent requests
-        print(
-            f"Completed {num_concurrent} concurrent functional requests in {total_time:.2f} seconds"
-        )
+        self.assertLess(total_time, 3.0)  # Less than 3 seconds for 20 concurrent requests
+        print(f"Completed {num_concurrent} concurrent functional requests in {total_time:.2f} seconds")
 
     def test_memory_usage_functional_requests(self):
         """Test memory usage during functional requests"""
         import psutil
         import os
-
+        
         # Get initial memory usage
         process = psutil.Process(os.getpid())
         initial_memory = process.memory_info().rss
-
+        
         # Mock response
         self.client.doip_client.send_diagnostic_message.return_value = (
             b"\x62\xf1\x90\x10\x20\x01\x12\x23\x34\x45\x67\x78\x89\xaa\xbb"
         )
-
+        
         # Send many requests
         uds_payload = [0x22, 0xF1, 0x90]
         num_requests = 1000
-
+        
         for _ in range(num_requests):
             response = self.client.send_functional_diagnostic_message(uds_payload)
             self.assertIsNotNone(response)
-
+        
         # Get final memory usage
         final_memory = process.memory_info().rss
         memory_increase = final_memory - initial_memory
-
+        
         # Memory increase should be reasonable (less than 10MB)
         self.assertLess(memory_increase, 10 * 1024 * 1024)
-        print(
-            f"Memory increase after {num_requests} requests: {memory_increase / 1024 / 1024:.2f} MB"
-        )
+        print(f"Memory increase after {num_requests} requests: {memory_increase / 1024 / 1024:.2f} MB")
 
 
 class TestFunctionalAddressConfiguration(unittest.TestCase):
@@ -803,22 +712,19 @@
 
     def test_functional_address_configuration_validation(self):
         """Test validation of functional address configuration"""
-
         # Mock different responses for different functional addresses
         def mock_get_ecus_by_functional_address(functional_address):
             if functional_address == 0x1FFF:
                 return [0x1000, 0x1001, 0x1002]
             else:
                 return []
-
-        self.config_manager.get_ecus_by_functional_address.side_effect = (
-            mock_get_ecus_by_functional_address
-        )
-
+        
+        self.config_manager.get_ecus_by_functional_address.side_effect = mock_get_ecus_by_functional_address
+        
         # Test valid functional address
         ecus = self.config_manager.get_ecus_by_functional_address(0x1FFF)
         self.assertGreater(len(ecus), 0)
-
+        
         # Test invalid functional address
         ecus = self.config_manager.get_ecus_by_functional_address(0x9999)
         self.assertEqual(len(ecus), 0)
@@ -832,17 +738,17 @@
             {"name": "Diagnostic_Session_Control", "supports_functional": True},
             {"name": "Tester_Present", "supports_functional": True},
         ]
-
+        
         services_without_functional = [
             {"name": "Engine_RPM_Read", "supports_functional": False},
             {"name": "Engine_Temperature_Read", "supports_functional": False},
         ]
-
+        
         # Test services with functional support
         for service in services_with_functional:
             with self.subTest(service=service["name"]):
                 self.assertTrue(service["supports_functional"])
-
+        
         # Test services without functional support
         for service in services_without_functional:
             with self.subTest(service=service["name"]):
@@ -852,19 +758,11 @@
         """Test ECU functional address assignment"""
         # Mock ECU configurations with functional addresses
         ecu_configs = [
-            {
-                "name": "Engine_ECU",
-                "target_address": 0x1000,
-                "functional_address": 0x1FFF,
-            },
-            {
-                "name": "Transmission_ECU",
-                "target_address": 0x1001,
-                "functional_address": 0x1FFF,
-            },
+            {"name": "Engine_ECU", "target_address": 0x1000, "functional_address": 0x1FFF},
+            {"name": "Transmission_ECU", "target_address": 0x1001, "functional_address": 0x1FFF},
             {"name": "ABS_ECU", "target_address": 0x1002, "functional_address": 0x1FFF},
         ]
-
+        
         # Test functional address assignment
         for ecu_config in ecu_configs:
             with self.subTest(ecu=ecu_config["name"]):
@@ -875,7 +773,7 @@
         """Test tester address validation for functional addressing"""
         # Mock allowed tester addresses
         allowed_testers = [0x0E00, 0x0E01, 0x0E02]
-
+        
         # Test each allowed tester address
         for tester_addr in allowed_testers:
             with self.subTest(tester_address=tester_addr):
@@ -886,17 +784,17 @@
         """Test functional address range validation"""
         # Valid functional addresses (typically 0x1FFF)
         valid_functional_addresses = [0x1FFF, 0x2FFF, 0x3FFF]
-
+        
         # Invalid functional addresses
         invalid_functional_addresses = [0x0000, 0x0001, 0x1000, 0x1001]
-
+        
         # Test valid addresses
         for addr in valid_functional_addresses:
             with self.subTest(address=addr):
                 # Functional addresses should be in the valid range
                 self.assertGreaterEqual(addr, 0x1FFF)
                 self.assertLessEqual(addr, 0xFFFF)
-
+        
         # Test invalid addresses
         for addr in invalid_functional_addresses:
             with self.subTest(address=addr):
@@ -907,7 +805,7 @@
 if __name__ == "__main__":
     # Create test suite
     test_suite = unittest.TestSuite()
-
+    
     # Add test classes
     test_classes = [
         TestFunctionalAddressUnit,
@@ -918,22 +816,20 @@
         TestFunctionalAddressPerformance,
         TestFunctionalAddressConfiguration,
     ]
-
+    
     for test_class in test_classes:
         tests = unittest.TestLoader().loadTestsFromTestCase(test_class)
         test_suite.addTests(tests)
-
+    
     # Run tests
     runner = unittest.TextTestRunner(verbosity=2)
     result = runner.run(test_suite)
-
+    
     # Print summary
     print(f"\n{'='*50}")
     print(f"Test Summary:")
     print(f"Tests run: {result.testsRun}")
     print(f"Failures: {len(result.failures)}")
     print(f"Errors: {len(result.errors)}")
-    print(
-        f"Success rate: {((result.testsRun - len(result.failures) - len(result.errors)) / result.testsRun * 100):.1f}%"
-    )
+    print(f"Success rate: {((result.testsRun - len(result.failures) - len(result.errors)) / result.testsRun * 100):.1f}%")
     print(f"{'='*50}")