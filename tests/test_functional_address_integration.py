#!/usr/bin/env python3
"""
Integration tests for functional address functionality.
This test suite focuses on end-to-end scenarios and real-world usage patterns.
"""

import unittest
import time
import socket
import struct
import threading
import sys
import os
from unittest.mock import Mock, patch, MagicMock
from concurrent.futures import ThreadPoolExecutor, as_completed

# Add the src directory to the path
sys.path.insert(0, os.path.join(os.path.dirname(__file__), "..", "src"))

from doip_client.doip_client import DoIPClientWrapper
from doip_server.hierarchical_config_manager import HierarchicalConfigManager
from doip_server.doip_server import DoIPServer


class TestFunctionalAddressEndToEnd(unittest.TestCase):
    """End-to-end integration tests for functional addressing"""

    def setUp(self):
        """Set up test fixtures"""
        self.client = DoIPClientWrapper(
            server_host="127.0.0.1",
            server_port=13400,
            logical_address=0x0E00,
            target_address=0x1000,
        )

    def test_complete_functional_diagnostics_workflow(self):
        """Test complete functional diagnostics workflow from connection to response"""
        # Mock the doip_client to simulate real behavior
        self.client.doip_client = Mock()
        self.client.doip_client.send_diagnostic_message = Mock()
        self.client.doip_client.send_diagnostic_message_to_address = Mock()
        self.client.doip_client.close = Mock()

        # Mock responses for different services
        service_responses = {
            # Diagnostic Session Control
            b"\x10\x03": b"\x50\x03\x00\x00",
            # Read VIN
            b"\x22\xf1\x90": b"\x62\xf1\x90\x10\x20\x01\x12\x23\x34\x45\x67\x78\x89\xaa\xbb",
            # Read Vehicle Type
            b"\x22\xf1\x91": b"\x62\xf1\x91\x10\x20\x01\x12\x23\x34\x45\x67\x78\x89\xbb\xcc",
            # Tester Present
            b"\x3e\x00": b"\x7e\x00",
        }

        def mock_send_diagnostic_message(payload, *args, **kwargs):
            return service_responses.get(payload, None)

        self.client.doip_client.send_diagnostic_message.side_effect = (
            mock_send_diagnostic_message
        )

        # Test complete workflow
        print("\n=== Complete Functional Diagnostics Workflow Test ===")

        # Step 1: Connect (simulated)
        print("Step 1: Connecting to server...")
        # In real test, this would be: self.client.connect()

        # Step 2: Start diagnostic session
        print("Step 2: Starting diagnostic session...")
        session_response = self.client.send_functional_diagnostic_session_control(0x03)
        self.assertIsNotNone(session_response)
        self.assertEqual(session_response, b"\x50\x03\x00\x00")
        print(f"✓ Session started: {session_response.hex()}")

        # Step 3: Read VIN using functional addressing
        print("Step 3: Reading VIN using functional addressing...")
        vin_response = self.client.send_functional_read_data_by_identifier(0xF190)
        self.assertIsNotNone(vin_response)
        self.assertTrue(vin_response.startswith(b"\x62\xf1\x90"))
        print(f"✓ VIN read: {vin_response.hex()}")

        # Step 4: Read Vehicle Type using functional addressing
        print("Step 4: Reading Vehicle Type using functional addressing...")
        vehicle_type_response = self.client.send_functional_read_data_by_identifier(
            0xF191
        )
        self.assertIsNotNone(vehicle_type_response)
        self.assertTrue(vehicle_type_response.startswith(b"\x62\xf1\x91"))
        print(f"✓ Vehicle Type read: {vehicle_type_response.hex()}")

        # Step 5: Send Tester Present
        print("Step 5: Sending Tester Present...")
        tester_present_response = self.client.send_functional_tester_present()
        self.assertIsNotNone(tester_present_response)
        self.assertEqual(tester_present_response, b"\x7e\x00")
        print(f"✓ Tester Present: {tester_present_response.hex()}")

        # Step 6: Disconnect (simulated)
        print("Step 6: Disconnecting...")
        # In real test, this would be: self.client.disconnect()

        print("✓ Complete functional diagnostics workflow completed successfully!")

    def test_multiple_ecu_functional_addressing(self):
        """Test functional addressing with multiple ECUs responding"""
        # Mock the doip_client
        self.client.doip_client = Mock()
        self.client.doip_client.send_diagnostic_message = Mock()
        self.client.doip_client.send_diagnostic_message_to_address = Mock()
        self.client.doip_client.close = Mock()

        # Mock different responses from different ECUs
        ecu_responses = [
            b"\x62\xf1\x90\x10\x20\x01\x12\x23\x34\x45\x67\x78\x89\xaa\xbb",  # Engine ECU
            b"\x62\xf1\x90\x10\x20\x01\x12\x23\x34\x45\x67\x78\x89\xcc\xdd",  # Transmission ECU
            b"\x62\xf1\x90\x10\x20\x01\x12\x23\x34\x45\x67\x78\x89\xee\xff",  # ABS ECU
        ]

        response_index = 0
<<<<<<< HEAD

=======
>>>>>>> 2aab54d2
        def mock_send_diagnostic_message(payload, *args, **kwargs):
            nonlocal response_index
            if payload == b"\x22\xf1\x90":  # Read VIN
                response = ecu_responses[response_index % len(ecu_responses)]
                response_index += 1
                return response
            return None

        self.client.doip_client.send_diagnostic_message.side_effect = (
            mock_send_diagnostic_message
        )

        print("\n=== Multiple ECU Functional Addressing Test ===")

        # Send multiple functional requests to simulate different ECUs responding
        responses = []
        for i in range(5):
            print(f"Sending functional request {i+1}...")
            response = self.client.send_functional_read_data_by_identifier(0xF190)
            self.assertIsNotNone(response)
            responses.append(response)
            print(f"✓ Response {i+1}: {response.hex()}")
            time.sleep(0.1)  # Small delay to simulate real timing

        # Verify we got responses (may be from different ECUs)
        self.assertEqual(len(responses), 5)
        print(f"✓ Received {len(responses)} responses from functional addressing")

    def test_functional_vs_physical_addressing_comparison(self):
        """Test comprehensive comparison between functional and physical addressing"""
        # Mock the doip_client
        self.client.doip_client = Mock()
        self.client.doip_client.send_diagnostic_message = Mock()
        self.client.doip_client.send_diagnostic_message_to_address = Mock()
        self.client.doip_client.close = Mock()

        # Mock different responses for physical vs functional
        physical_response = b"\x62\xf1\x90\x10\x20\x01\x12\x23\x34\x45\x67\x78\x89\xaa\xbb"  # Single ECU
        functional_responses = [
            b"\x62\xf1\x90\x10\x20\x01\x12\x23\x34\x45\x67\x78\x89\xaa\xbb",  # Engine ECU
            b"\x62\xf1\x90\x10\x20\x01\x12\x23\x34\x45\x67\x78\x89\xcc\xdd",  # Transmission ECU
        ]

        call_count = 0
<<<<<<< HEAD

=======
>>>>>>> 2aab54d2
        def mock_send_diagnostic_message(payload, *args, **kwargs):
            nonlocal call_count
            call_count += 1

            if payload == b"\x22\xf1\x90":  # Read VIN
                # Simulate different behavior for physical vs functional
                if (
                    hasattr(self.client, "_is_functional_call")
                    and self.client._is_functional_call
                ):
                    # Return different responses for functional addressing
                    return functional_responses[call_count % len(functional_responses)]
                else:
                    # Return single response for physical addressing
                    return physical_response
            return None

        def mock_send_diagnostic(payload, *args, **kwargs):
            # For physical addressing
            return physical_response

        self.client.doip_client.send_diagnostic_message.side_effect = (
            mock_send_diagnostic_message
        )
        self.client.doip_client.send_diagnostic_message.side_effect = (
            mock_send_diagnostic
        )

        print("\n=== Functional vs Physical Addressing Comparison ===")

        # Test physical addressing
        print("Testing physical addressing (single ECU)...")
        self.client._is_functional_call = False
        physical_result = self.client.send_read_data_by_identifier(0xF190)
        self.assertIsNotNone(physical_result)
        print(f"✓ Physical response: {physical_result.hex()}")

        # Test functional addressing
        print("Testing functional addressing (multiple ECUs)...")
        self.client._is_functional_call = True
        functional_result = self.client.send_functional_read_data_by_identifier(0xF190)
        self.assertIsNotNone(functional_result)
        print(f"✓ Functional response: {functional_result.hex()}")

        # Verify both approaches work
        self.assertIsNotNone(physical_result)
        self.assertIsNotNone(functional_result)
        print("✓ Both physical and functional addressing work correctly")

    def test_functional_addressing_error_handling(self):
        """Test error handling in functional addressing"""
        # Mock the doip_client
        self.client.doip_client = Mock()
        self.client.doip_client.send_diagnostic_message = Mock()
        self.client.doip_client.send_diagnostic_message_to_address = Mock()
        self.client.doip_client.close = Mock()

        print("\n=== Functional Addressing Error Handling Test ===")

        # Test 1: No response from any ECU
        print("Test 1: No response from any ECU...")
        self.client.doip_client.send_diagnostic_message.return_value = None
        response = self.client.send_functional_read_data_by_identifier(0xF190)
        self.assertIsNone(response)
        print("✓ Handled no response correctly")

        # Test 2: Network error
        print("Test 2: Network error...")
        self.client.doip_client.send_diagnostic_message.side_effect = ConnectionError(
            "Network error"
        )
        response = self.client.send_functional_read_data_by_identifier(0xF190)
        self.assertIsNone(response)
        print("✓ Handled network error correctly")

        # Test 3: Timeout
        print("Test 3: Timeout...")
        self.client.doip_client.send_diagnostic_message.side_effect = socket.timeout(
            "Timeout"
        )
        response = self.client.send_functional_read_data_by_identifier(0xF190)
        self.assertIsNone(response)
        print("✓ Handled timeout correctly")

        # Test 4: Malformed response
        print("Test 4: Malformed response...")
        self.client.doip_client.send_diagnostic_message.side_effect = None
        self.client.doip_client.send_diagnostic_message.return_value = (
            b"\x00"  # Malformed
        )
        response = self.client.send_functional_read_data_by_identifier(0xF190)
        self.assertEqual(response, b"\x00")  # Should return malformed response as-is
        print("✓ Handled malformed response correctly")

    def test_concurrent_functional_requests(self):
        """Test concurrent functional requests from multiple clients"""
        # Mock the doip_client
        self.client.doip_client = Mock()
        self.client.doip_client.send_diagnostic_message = Mock()
        self.client.doip_client.send_diagnostic_message_to_address = Mock()
        self.client.doip_client.close = Mock()

        # Mock successful response
        self.client.doip_client.send_diagnostic_message.return_value = (
            b"\x62\xf1\x90\x10\x20\x01\x12\x23\x34\x45\x67\x78\x89\xaa\xbb"
        )

        def send_concurrent_request(request_id):
            """Send a concurrent functional request"""
            print(f"Client {request_id}: Sending functional request...")
            response = self.client.send_functional_read_data_by_identifier(0xF190)
            print(
                f"Client {request_id}: Received response: {response.hex() if response else 'None'}"
            )
            return response

        print("\n=== Concurrent Functional Requests Test ===")

        # Test with multiple concurrent requests
        num_clients = 5
        with ThreadPoolExecutor(max_workers=num_clients) as executor:
            futures = [
                executor.submit(send_concurrent_request, i) for i in range(num_clients)
            ]
            results = [future.result() for future in as_completed(futures)]

        # Verify all requests completed successfully
        self.assertEqual(len(results), num_clients)
        for i, result in enumerate(results):
            self.assertIsNotNone(result, f"Client {i} should have received a response")

        print(f"✓ All {num_clients} concurrent requests completed successfully")

    def test_functional_addressing_with_different_services(self):
        """Test functional addressing with different UDS services"""
        # Mock the doip_client
        self.client.doip_client = Mock()
        self.client.doip_client.send_diagnostic_message = Mock()
        self.client.doip_client.send_diagnostic_message_to_address = Mock()
        self.client.doip_client.close = Mock()

        # Mock responses for different services
        service_responses = {
            b"\x22\xf1\x90": b"\x62\xf1\x90\x10\x20\x01\x12\x23\x34\x45\x67\x78\x89\xaa\xbb",  # Read VIN
            b"\x22\xf1\x91": b"\x62\xf1\x91\x10\x20\x01\x12\x23\x34\x45\x67\x78\x89\xbb\xcc",  # Read Vehicle Type
            b"\x10\x03": b"\x50\x03\x00\x00",  # Diagnostic Session Control
            b"\x3e\x00": b"\x7e\x00",  # Tester Present
            b"\x19\x02": b"\x59\x02",  # Read DTCs
        }

        def mock_send_diagnostic_message(payload, *args, **kwargs):
            return service_responses.get(payload, None)

        self.client.doip_client.send_diagnostic_message.side_effect = (
            mock_send_diagnostic_message
        )

        print("\n=== Functional Addressing with Different Services Test ===")

        # Test different services that support functional addressing
        test_services = [
            (
                "Read VIN",
                lambda: self.client.send_functional_read_data_by_identifier(0xF190),
            ),
            (
                "Read Vehicle Type",
                lambda: self.client.send_functional_read_data_by_identifier(0xF191),
            ),
            (
                "Diagnostic Session Control",
                lambda: self.client.send_functional_diagnostic_session_control(0x03),
            ),
            ("Tester Present", lambda: self.client.send_functional_tester_present()),
        ]

        for service_name, test_func in test_services:
            print(f"Testing {service_name}...")
            response = test_func()
            self.assertIsNotNone(response, f"{service_name} should return a response")
            print(f"✓ {service_name}: {response.hex()}")
            time.sleep(0.1)  # Small delay between requests

        print("✓ All functional services work correctly")

    def test_functional_addressing_performance_under_load(self):
        """Test functional addressing performance under load"""
        # Mock the doip_client
        self.client.doip_client = Mock()
        self.client.doip_client.send_diagnostic_message = Mock()
        self.client.doip_client.send_diagnostic_message_to_address = Mock()
        self.client.doip_client.close = Mock()

        # Mock fast response
        self.client.doip_client.send_diagnostic_message.return_value = (
            b"\x62\xf1\x90\x10\x20\x01\x12\x23\x34\x45\x67\x78\x89\xaa\xbb"
        )

        print("\n=== Functional Addressing Performance Under Load Test ===")

        # Test with high number of requests
        num_requests = 100
        start_time = time.time()

        for i in range(num_requests):
            response = self.client.send_functional_read_data_by_identifier(0xF190)
            self.assertIsNotNone(response)
            if (i + 1) % 20 == 0:
                print(f"Completed {i + 1}/{num_requests} requests...")

        end_time = time.time()
        total_time = end_time - start_time
        requests_per_second = num_requests / total_time

        print(f"✓ Completed {num_requests} requests in {total_time:.2f} seconds")
        print(f"✓ Performance: {requests_per_second:.1f} requests/second")

        # Verify performance is reasonable
        self.assertLess(total_time, 10.0)  # Should complete in less than 10 seconds
        self.assertGreater(requests_per_second, 10.0)  # At least 10 requests per second

    def test_functional_addressing_with_custom_addresses(self):
        """Test functional addressing with custom functional addresses"""
        # Mock the doip_client
        self.client.doip_client = Mock()
        self.client.doip_client.send_diagnostic_message = Mock()
        self.client.doip_client.send_diagnostic_message_to_address = Mock()
        self.client.doip_client.close = Mock()

        # Mock successful response
        self.client.doip_client.send_diagnostic_message.return_value = (
            b"\x62\xf1\x90\x10\x20\x01\x12\x23\x34\x45\x67\x78\x89\xaa\xbb"
        )

        print("\n=== Functional Addressing with Custom Addresses Test ===")

        # Test different functional addresses
        functional_addresses = [0x1FFF, 0x2FFF, 0x3FFF, 0x4FFF]

        for func_addr in functional_addresses:
            print(f"Testing functional address 0x{func_addr:04X}...")
            response = self.client.send_functional_diagnostic_message(
                [0x22, 0xF1, 0x90], functional_address=func_addr
            )
            self.assertIsNotNone(response)
            print(f"✓ Functional address 0x{func_addr:04X}: {response.hex()}")

        print("✓ All custom functional addresses work correctly")


class TestFunctionalAddressRealWorldScenarios(unittest.TestCase):
    """Real-world scenario tests for functional addressing"""

    def setUp(self):
        """Set up test fixtures"""
        self.client = DoIPClientWrapper(
            server_host="127.0.0.1",
            server_port=13400,
            logical_address=0x0E00,
            target_address=0x1000,
        )

    def test_diagnostic_tool_simulation(self):
        """Test simulation of a diagnostic tool using functional addressing"""
        # Mock the doip_client
        self.client.doip_client = Mock()
        self.client.doip_client.send_diagnostic_message = Mock()
        self.client.doip_client.send_diagnostic_message_to_address = Mock()
        self.client.doip_client.close = Mock()

        # Mock responses for diagnostic tool workflow
        responses = {
            b"\x10\x03": b"\x50\x03\x00\x00",  # Session start
            b"\x22\xf1\x90": b"\x62\xf1\x90\x10\x20\x01\x12\x23\x34\x45\x67\x78\x89\xaa\xbb",  # VIN
            b"\x22\xf1\x91": b"\x62\xf1\x91\x10\x20\x01\x12\x23\x34\x45\x67\x78\x89\xbb\xcc",  # Vehicle Type
            b"\x19\x02": b"\x59\x02",  # DTCs
            b"\x3e\x00": b"\x7e\x00",  # Tester Present
        }

        def mock_send_diagnostic_message(payload, *args, **kwargs):
            return responses.get(payload, None)

        self.client.doip_client.send_diagnostic_message.side_effect = (
            mock_send_diagnostic_message
        )

        print("\n=== Diagnostic Tool Simulation Test ===")

        # Simulate diagnostic tool workflow
        print("Step 1: Starting diagnostic session...")
        session_response = self.client.send_functional_diagnostic_session_control(0x03)
        self.assertIsNotNone(session_response)
        print(f"✓ Session started: {session_response.hex()}")

        print("Step 2: Reading vehicle information...")
        vin_response = self.client.send_functional_read_data_by_identifier(0xF190)
        self.assertIsNotNone(vin_response)
        print(f"✓ VIN: {vin_response.hex()}")

        vehicle_type_response = self.client.send_functional_read_data_by_identifier(
            0xF191
        )
        self.assertIsNotNone(vehicle_type_response)
        print(f"✓ Vehicle Type: {vehicle_type_response.hex()}")

        print("Step 3: Reading diagnostic trouble codes...")
        dtc_response = self.client.send_functional_diagnostic_message([0x19, 0x02])
        self.assertIsNotNone(dtc_response)
        print(f"✓ DTCs: {dtc_response.hex()}")

        print("Step 4: Keeping session alive...")
        for i in range(3):
            tester_present_response = self.client.send_functional_tester_present()
            self.assertIsNotNone(tester_present_response)
            print(f"✓ Tester Present {i+1}: {tester_present_response.hex()}")
            time.sleep(0.1)

        print("✓ Diagnostic tool simulation completed successfully!")

    def test_ecu_network_scan(self):
        """Test scanning ECU network using functional addressing"""
        # Mock the doip_client
        self.client.doip_client = Mock()
        self.client.doip_client.send_diagnostic_message = Mock()
        self.client.doip_client.send_diagnostic_message_to_address = Mock()
        self.client.doip_client.close = Mock()

        # Mock responses from different ECUs
        ecu_responses = {
            "engine": b"\x62\xf1\x90\x10\x20\x01\x12\x23\x34\x45\x67\x78\x89\xaa\xbb",
            "transmission": b"\x62\xf1\x90\x10\x20\x01\x12\x23\x34\x45\x67\x78\x89\xcc\xdd",
            "abs": b"\x62\xf1\x90\x10\x20\x01\x12\x23\x34\x45\x67\x78\x89\xee\xff",
        }

        response_count = 0
<<<<<<< HEAD

=======
>>>>>>> 2aab54d2
        def mock_send_diagnostic_message(payload, *args, **kwargs):
            nonlocal response_count
            if payload == b"\x22\xf1\x90":  # Read VIN
                response_count += 1
                # Simulate different ECUs responding
                ecu_names = list(ecu_responses.keys())
                ecu_name = ecu_names[response_count % len(ecu_names)]
                return ecu_responses[ecu_name]
            return None

        self.client.doip_client.send_diagnostic_message.side_effect = (
            mock_send_diagnostic_message
        )

        print("\n=== ECU Network Scan Test ===")

        # Scan network using functional addressing
        print("Scanning ECU network using functional addressing...")
        responses = []

        for i in range(6):  # Send multiple requests to detect different ECUs
            print(f"Scan request {i+1}...")
            response = self.client.send_functional_read_data_by_identifier(0xF190)
            if response:
                responses.append(response)
                print(f"✓ Response {i+1}: {response.hex()}")
            else:
                print(f"✗ No response {i+1}")
            time.sleep(0.1)

        # Verify we detected multiple ECUs
        self.assertGreater(len(responses), 0)
        print(f"✓ Detected {len(responses)} responses from ECU network")

        # Check for different responses (indicating different ECUs)
        unique_responses = set(responses)
        print(f"✓ Found {len(unique_responses)} unique responses (different ECUs)")

    def test_functional_addressing_fault_tolerance(self):
        """Test fault tolerance of functional addressing"""
        # Mock the doip_client
        self.client.doip_client = Mock()
        self.client.doip_client.send_diagnostic_message = Mock()
        self.client.doip_client.send_diagnostic_message_to_address = Mock()
        self.client.doip_client.close = Mock()

        print("\n=== Functional Addressing Fault Tolerance Test ===")

        # Test 1: Intermittent failures
        print("Test 1: Intermittent failures...")
        call_count = 0

        def mock_intermittent_failure(payload, *args, **kwargs):
            nonlocal call_count
            call_count += 1
            if call_count % 3 == 0:  # Fail every 3rd call
                return None
            return b"\x62\xf1\x90\x10\x20\x01\x12\x23\x34\x45\x67\x78\x89\xaa\xbb"

        self.client.doip_client.send_diagnostic_message.side_effect = (
            mock_intermittent_failure
        )

        success_count = 0
        for i in range(10):
            response = self.client.send_functional_read_data_by_identifier(0xF190)
            if response:
                success_count += 1
            print(f"Request {i+1}: {'Success' if response else 'Failed'}")

        print(f"✓ Intermittent failure test: {success_count}/10 requests succeeded")
        self.assertGreater(success_count, 0)  # At least some should succeed

        # Test 2: Recovery after failure
        print("Test 2: Recovery after failure...")
        self.client.doip_client.send_diagnostic_message.side_effect = None
        self.client.doip_client.send_diagnostic_message.return_value = (
            b"\x62\xf1\x90\x10\x20\x01\x12\x23\x34\x45\x67\x78\x89\xaa\xbb"
        )

        response = self.client.send_functional_read_data_by_identifier(0xF190)
        self.assertIsNotNone(response)
        print("✓ Recovery after failure successful")

    def test_functional_addressing_with_different_testers(self):
        """Test functional addressing with different tester addresses"""
        # Mock the doip_client
        self.client.doip_client = Mock()
        self.client.doip_client.send_diagnostic_message = Mock()
        self.client.doip_client.send_diagnostic_message_to_address = Mock()
        self.client.doip_client.close = Mock()

        # Mock successful response
        self.client.doip_client.send_diagnostic_message.return_value = (
            b"\x62\xf1\x90\x10\x20\x01\x12\x23\x34\x45\x67\x78\x89\xaa\xbb"
        )

        print("\n=== Functional Addressing with Different Testers Test ===")

        # Test with different tester addresses
        tester_addresses = [0x0E00, 0x0E01, 0x0E02, 0x0E03]

        for tester_addr in tester_addresses:
            print(f"Testing with tester address 0x{tester_addr:04X}...")

            # Create client with different tester address
            test_client = DoIPClientWrapper(
                server_host="127.0.0.1",
                server_port=13400,
                logical_address=tester_addr,
                target_address=0x1000,
            )
            test_client.doip_client = Mock()
            test_client.doip_client.send_diagnostic_message = Mock()
            test_client.doip_client.close = Mock()
            test_client.doip_client.send_diagnostic_message.return_value = (
                b"\x62\xf1\x90\x10\x20\x01\x12\x23\x34\x45\x67\x78\x89\xaa\xbb"
            )

            response = test_client.send_functional_read_data_by_identifier(0xF190)
            self.assertIsNotNone(response)
            print(f"✓ Tester 0x{tester_addr:04X}: {response.hex()}")

        print("✓ All tester addresses work correctly with functional addressing")


if __name__ == "__main__":
    # Create test suite
    test_suite = unittest.TestSuite()

    # Add test classes
    test_classes = [
        TestFunctionalAddressEndToEnd,
        TestFunctionalAddressRealWorldScenarios,
    ]

    for test_class in test_classes:
        tests = unittest.TestLoader().loadTestsFromTestCase(test_class)
        test_suite.addTests(tests)

    # Run tests
    runner = unittest.TextTestRunner(verbosity=2)
    result = runner.run(test_suite)

    # Print summary
    print(f"\n{'='*50}")
    print(f"Integration Test Summary:")
    print(f"Tests run: {result.testsRun}")
    print(f"Failures: {len(result.failures)}")
    print(f"Errors: {len(result.errors)}")
    print(
        f"Success rate: {((result.testsRun - len(result.failures) - len(result.errors)) / result.testsRun * 100):.1f}%"
    )
    print(f"{'='*50}")<|MERGE_RESOLUTION|>--- conflicted
+++ resolved
@@ -57,51 +57,47 @@
         def mock_send_diagnostic_message(payload, *args, **kwargs):
             return service_responses.get(payload, None)
 
-        self.client.doip_client.send_diagnostic_message.side_effect = (
-            mock_send_diagnostic_message
-        )
+        self.client.doip_client.send_diagnostic_message.side_effect = mock_send_diagnostic_message
 
         # Test complete workflow
         print("\n=== Complete Functional Diagnostics Workflow Test ===")
-
+        
         # Step 1: Connect (simulated)
         print("Step 1: Connecting to server...")
         # In real test, this would be: self.client.connect()
-
+        
         # Step 2: Start diagnostic session
         print("Step 2: Starting diagnostic session...")
         session_response = self.client.send_functional_diagnostic_session_control(0x03)
         self.assertIsNotNone(session_response)
         self.assertEqual(session_response, b"\x50\x03\x00\x00")
         print(f"✓ Session started: {session_response.hex()}")
-
+        
         # Step 3: Read VIN using functional addressing
         print("Step 3: Reading VIN using functional addressing...")
         vin_response = self.client.send_functional_read_data_by_identifier(0xF190)
         self.assertIsNotNone(vin_response)
         self.assertTrue(vin_response.startswith(b"\x62\xf1\x90"))
         print(f"✓ VIN read: {vin_response.hex()}")
-
+        
         # Step 4: Read Vehicle Type using functional addressing
         print("Step 4: Reading Vehicle Type using functional addressing...")
-        vehicle_type_response = self.client.send_functional_read_data_by_identifier(
-            0xF191
-        )
+        vehicle_type_response = self.client.send_functional_read_data_by_identifier(0xF191)
         self.assertIsNotNone(vehicle_type_response)
         self.assertTrue(vehicle_type_response.startswith(b"\x62\xf1\x91"))
         print(f"✓ Vehicle Type read: {vehicle_type_response.hex()}")
-
+        
         # Step 5: Send Tester Present
         print("Step 5: Sending Tester Present...")
         tester_present_response = self.client.send_functional_tester_present()
         self.assertIsNotNone(tester_present_response)
         self.assertEqual(tester_present_response, b"\x7e\x00")
         print(f"✓ Tester Present: {tester_present_response.hex()}")
-
+        
         # Step 6: Disconnect (simulated)
         print("Step 6: Disconnecting...")
         # In real test, this would be: self.client.disconnect()
-
+        
         print("✓ Complete functional diagnostics workflow completed successfully!")
 
     def test_multiple_ecu_functional_addressing(self):
@@ -120,10 +116,6 @@
         ]
 
         response_index = 0
-<<<<<<< HEAD
-
-=======
->>>>>>> 2aab54d2
         def mock_send_diagnostic_message(payload, *args, **kwargs):
             nonlocal response_index
             if payload == b"\x22\xf1\x90":  # Read VIN
@@ -132,12 +124,10 @@
                 return response
             return None
 
-        self.client.doip_client.send_diagnostic_message.side_effect = (
-            mock_send_diagnostic_message
-        )
+        self.client.doip_client.send_diagnostic_message.side_effect = mock_send_diagnostic_message
 
         print("\n=== Multiple ECU Functional Addressing Test ===")
-
+        
         # Send multiple functional requests to simulate different ECUs responding
         responses = []
         for i in range(5):
@@ -147,7 +137,7 @@
             responses.append(response)
             print(f"✓ Response {i+1}: {response.hex()}")
             time.sleep(0.1)  # Small delay to simulate real timing
-
+        
         # Verify we got responses (may be from different ECUs)
         self.assertEqual(len(responses), 5)
         print(f"✓ Received {len(responses)} responses from functional addressing")
@@ -168,20 +158,13 @@
         ]
 
         call_count = 0
-<<<<<<< HEAD
-
-=======
->>>>>>> 2aab54d2
         def mock_send_diagnostic_message(payload, *args, **kwargs):
             nonlocal call_count
             call_count += 1
-
+            
             if payload == b"\x22\xf1\x90":  # Read VIN
                 # Simulate different behavior for physical vs functional
-                if (
-                    hasattr(self.client, "_is_functional_call")
-                    and self.client._is_functional_call
-                ):
+                if hasattr(self.client, '_is_functional_call') and self.client._is_functional_call:
                     # Return different responses for functional addressing
                     return functional_responses[call_count % len(functional_responses)]
                 else:
@@ -193,29 +176,25 @@
             # For physical addressing
             return physical_response
 
-        self.client.doip_client.send_diagnostic_message.side_effect = (
-            mock_send_diagnostic_message
-        )
-        self.client.doip_client.send_diagnostic_message.side_effect = (
-            mock_send_diagnostic
-        )
+        self.client.doip_client.send_diagnostic_message.side_effect = mock_send_diagnostic_message
+        self.client.doip_client.send_diagnostic_message.side_effect = mock_send_diagnostic
 
         print("\n=== Functional vs Physical Addressing Comparison ===")
-
+        
         # Test physical addressing
         print("Testing physical addressing (single ECU)...")
         self.client._is_functional_call = False
         physical_result = self.client.send_read_data_by_identifier(0xF190)
         self.assertIsNotNone(physical_result)
         print(f"✓ Physical response: {physical_result.hex()}")
-
+        
         # Test functional addressing
         print("Testing functional addressing (multiple ECUs)...")
         self.client._is_functional_call = True
         functional_result = self.client.send_functional_read_data_by_identifier(0xF190)
         self.assertIsNotNone(functional_result)
         print(f"✓ Functional response: {functional_result.hex()}")
-
+        
         # Verify both approaches work
         self.assertIsNotNone(physical_result)
         self.assertIsNotNone(functional_result)
@@ -230,38 +209,32 @@
         self.client.doip_client.close = Mock()
 
         print("\n=== Functional Addressing Error Handling Test ===")
-
+        
         # Test 1: No response from any ECU
         print("Test 1: No response from any ECU...")
         self.client.doip_client.send_diagnostic_message.return_value = None
         response = self.client.send_functional_read_data_by_identifier(0xF190)
         self.assertIsNone(response)
         print("✓ Handled no response correctly")
-
+        
         # Test 2: Network error
         print("Test 2: Network error...")
-        self.client.doip_client.send_diagnostic_message.side_effect = ConnectionError(
-            "Network error"
-        )
+        self.client.doip_client.send_diagnostic_message.side_effect = ConnectionError("Network error")
         response = self.client.send_functional_read_data_by_identifier(0xF190)
         self.assertIsNone(response)
         print("✓ Handled network error correctly")
-
+        
         # Test 3: Timeout
         print("Test 3: Timeout...")
-        self.client.doip_client.send_diagnostic_message.side_effect = socket.timeout(
-            "Timeout"
-        )
+        self.client.doip_client.send_diagnostic_message.side_effect = socket.timeout("Timeout")
         response = self.client.send_functional_read_data_by_identifier(0xF190)
         self.assertIsNone(response)
         print("✓ Handled timeout correctly")
-
+        
         # Test 4: Malformed response
         print("Test 4: Malformed response...")
         self.client.doip_client.send_diagnostic_message.side_effect = None
-        self.client.doip_client.send_diagnostic_message.return_value = (
-            b"\x00"  # Malformed
-        )
+        self.client.doip_client.send_diagnostic_message.return_value = b"\x00"  # Malformed
         response = self.client.send_functional_read_data_by_identifier(0xF190)
         self.assertEqual(response, b"\x00")  # Should return malformed response as-is
         print("✓ Handled malformed response correctly")
@@ -283,26 +256,22 @@
             """Send a concurrent functional request"""
             print(f"Client {request_id}: Sending functional request...")
             response = self.client.send_functional_read_data_by_identifier(0xF190)
-            print(
-                f"Client {request_id}: Received response: {response.hex() if response else 'None'}"
-            )
+            print(f"Client {request_id}: Received response: {response.hex() if response else 'None'}")
             return response
 
         print("\n=== Concurrent Functional Requests Test ===")
-
+        
         # Test with multiple concurrent requests
         num_clients = 5
         with ThreadPoolExecutor(max_workers=num_clients) as executor:
-            futures = [
-                executor.submit(send_concurrent_request, i) for i in range(num_clients)
-            ]
+            futures = [executor.submit(send_concurrent_request, i) for i in range(num_clients)]
             results = [future.result() for future in as_completed(futures)]
 
         # Verify all requests completed successfully
         self.assertEqual(len(results), num_clients)
         for i, result in enumerate(results):
             self.assertIsNotNone(result, f"Client {i} should have received a response")
-
+        
         print(f"✓ All {num_clients} concurrent requests completed successfully")
 
     def test_functional_addressing_with_different_services(self):
@@ -325,26 +294,15 @@
         def mock_send_diagnostic_message(payload, *args, **kwargs):
             return service_responses.get(payload, None)
 
-        self.client.doip_client.send_diagnostic_message.side_effect = (
-            mock_send_diagnostic_message
-        )
+        self.client.doip_client.send_diagnostic_message.side_effect = mock_send_diagnostic_message
 
         print("\n=== Functional Addressing with Different Services Test ===")
-
+        
         # Test different services that support functional addressing
         test_services = [
-            (
-                "Read VIN",
-                lambda: self.client.send_functional_read_data_by_identifier(0xF190),
-            ),
-            (
-                "Read Vehicle Type",
-                lambda: self.client.send_functional_read_data_by_identifier(0xF191),
-            ),
-            (
-                "Diagnostic Session Control",
-                lambda: self.client.send_functional_diagnostic_session_control(0x03),
-            ),
+            ("Read VIN", lambda: self.client.send_functional_read_data_by_identifier(0xF190)),
+            ("Read Vehicle Type", lambda: self.client.send_functional_read_data_by_identifier(0xF191)),
+            ("Diagnostic Session Control", lambda: self.client.send_functional_diagnostic_session_control(0x03)),
             ("Tester Present", lambda: self.client.send_functional_tester_present()),
         ]
 
@@ -371,24 +329,24 @@
         )
 
         print("\n=== Functional Addressing Performance Under Load Test ===")
-
+        
         # Test with high number of requests
         num_requests = 100
         start_time = time.time()
-
+        
         for i in range(num_requests):
             response = self.client.send_functional_read_data_by_identifier(0xF190)
             self.assertIsNotNone(response)
             if (i + 1) % 20 == 0:
                 print(f"Completed {i + 1}/{num_requests} requests...")
-
+        
         end_time = time.time()
         total_time = end_time - start_time
         requests_per_second = num_requests / total_time
-
+        
         print(f"✓ Completed {num_requests} requests in {total_time:.2f} seconds")
         print(f"✓ Performance: {requests_per_second:.1f} requests/second")
-
+        
         # Verify performance is reasonable
         self.assertLess(total_time, 10.0)  # Should complete in less than 10 seconds
         self.assertGreater(requests_per_second, 10.0)  # At least 10 requests per second
@@ -407,10 +365,10 @@
         )
 
         print("\n=== Functional Addressing with Custom Addresses Test ===")
-
+        
         # Test different functional addresses
         functional_addresses = [0x1FFF, 0x2FFF, 0x3FFF, 0x4FFF]
-
+        
         for func_addr in functional_addresses:
             print(f"Testing functional address 0x{func_addr:04X}...")
             response = self.client.send_functional_diagnostic_message(
@@ -454,41 +412,37 @@
         def mock_send_diagnostic_message(payload, *args, **kwargs):
             return responses.get(payload, None)
 
-        self.client.doip_client.send_diagnostic_message.side_effect = (
-            mock_send_diagnostic_message
-        )
+        self.client.doip_client.send_diagnostic_message.side_effect = mock_send_diagnostic_message
 
         print("\n=== Diagnostic Tool Simulation Test ===")
-
+        
         # Simulate diagnostic tool workflow
         print("Step 1: Starting diagnostic session...")
         session_response = self.client.send_functional_diagnostic_session_control(0x03)
         self.assertIsNotNone(session_response)
         print(f"✓ Session started: {session_response.hex()}")
-
+        
         print("Step 2: Reading vehicle information...")
         vin_response = self.client.send_functional_read_data_by_identifier(0xF190)
         self.assertIsNotNone(vin_response)
         print(f"✓ VIN: {vin_response.hex()}")
-
-        vehicle_type_response = self.client.send_functional_read_data_by_identifier(
-            0xF191
-        )
+        
+        vehicle_type_response = self.client.send_functional_read_data_by_identifier(0xF191)
         self.assertIsNotNone(vehicle_type_response)
         print(f"✓ Vehicle Type: {vehicle_type_response.hex()}")
-
+        
         print("Step 3: Reading diagnostic trouble codes...")
         dtc_response = self.client.send_functional_diagnostic_message([0x19, 0x02])
         self.assertIsNotNone(dtc_response)
         print(f"✓ DTCs: {dtc_response.hex()}")
-
+        
         print("Step 4: Keeping session alive...")
         for i in range(3):
             tester_present_response = self.client.send_functional_tester_present()
             self.assertIsNotNone(tester_present_response)
             print(f"✓ Tester Present {i+1}: {tester_present_response.hex()}")
             time.sleep(0.1)
-
+        
         print("✓ Diagnostic tool simulation completed successfully!")
 
     def test_ecu_network_scan(self):
@@ -507,10 +461,6 @@
         }
 
         response_count = 0
-<<<<<<< HEAD
-
-=======
->>>>>>> 2aab54d2
         def mock_send_diagnostic_message(payload, *args, **kwargs):
             nonlocal response_count
             if payload == b"\x22\xf1\x90":  # Read VIN
@@ -521,16 +471,14 @@
                 return ecu_responses[ecu_name]
             return None
 
-        self.client.doip_client.send_diagnostic_message.side_effect = (
-            mock_send_diagnostic_message
-        )
+        self.client.doip_client.send_diagnostic_message.side_effect = mock_send_diagnostic_message
 
         print("\n=== ECU Network Scan Test ===")
-
+        
         # Scan network using functional addressing
         print("Scanning ECU network using functional addressing...")
         responses = []
-
+        
         for i in range(6):  # Send multiple requests to detect different ECUs
             print(f"Scan request {i+1}...")
             response = self.client.send_functional_read_data_by_identifier(0xF190)
@@ -540,11 +488,11 @@
             else:
                 print(f"✗ No response {i+1}")
             time.sleep(0.1)
-
+        
         # Verify we detected multiple ECUs
         self.assertGreater(len(responses), 0)
         print(f"✓ Detected {len(responses)} responses from ECU network")
-
+        
         # Check for different responses (indicating different ECUs)
         unique_responses = set(responses)
         print(f"✓ Found {len(unique_responses)} unique responses (different ECUs)")
@@ -558,11 +506,10 @@
         self.client.doip_client.close = Mock()
 
         print("\n=== Functional Addressing Fault Tolerance Test ===")
-
+        
         # Test 1: Intermittent failures
         print("Test 1: Intermittent failures...")
         call_count = 0
-
         def mock_intermittent_failure(payload, *args, **kwargs):
             nonlocal call_count
             call_count += 1
@@ -570,27 +517,23 @@
                 return None
             return b"\x62\xf1\x90\x10\x20\x01\x12\x23\x34\x45\x67\x78\x89\xaa\xbb"
 
-        self.client.doip_client.send_diagnostic_message.side_effect = (
-            mock_intermittent_failure
-        )
-
+        self.client.doip_client.send_diagnostic_message.side_effect = mock_intermittent_failure
+        
         success_count = 0
         for i in range(10):
             response = self.client.send_functional_read_data_by_identifier(0xF190)
             if response:
                 success_count += 1
             print(f"Request {i+1}: {'Success' if response else 'Failed'}")
-
+        
         print(f"✓ Intermittent failure test: {success_count}/10 requests succeeded")
         self.assertGreater(success_count, 0)  # At least some should succeed
-
+        
         # Test 2: Recovery after failure
         print("Test 2: Recovery after failure...")
         self.client.doip_client.send_diagnostic_message.side_effect = None
-        self.client.doip_client.send_diagnostic_message.return_value = (
-            b"\x62\xf1\x90\x10\x20\x01\x12\x23\x34\x45\x67\x78\x89\xaa\xbb"
-        )
-
+        self.client.doip_client.send_diagnostic_message.return_value = b"\x62\xf1\x90\x10\x20\x01\x12\x23\x34\x45\x67\x78\x89\xaa\xbb"
+        
         response = self.client.send_functional_read_data_by_identifier(0xF190)
         self.assertIsNotNone(response)
         print("✓ Recovery after failure successful")
@@ -609,13 +552,13 @@
         )
 
         print("\n=== Functional Addressing with Different Testers Test ===")
-
+        
         # Test with different tester addresses
         tester_addresses = [0x0E00, 0x0E01, 0x0E02, 0x0E03]
-
+        
         for tester_addr in tester_addresses:
             print(f"Testing with tester address 0x{tester_addr:04X}...")
-
+            
             # Create client with different tester address
             test_client = DoIPClientWrapper(
                 server_host="127.0.0.1",
@@ -629,39 +572,37 @@
             test_client.doip_client.send_diagnostic_message.return_value = (
                 b"\x62\xf1\x90\x10\x20\x01\x12\x23\x34\x45\x67\x78\x89\xaa\xbb"
             )
-
+            
             response = test_client.send_functional_read_data_by_identifier(0xF190)
             self.assertIsNotNone(response)
             print(f"✓ Tester 0x{tester_addr:04X}: {response.hex()}")
-
+        
         print("✓ All tester addresses work correctly with functional addressing")
 
 
 if __name__ == "__main__":
     # Create test suite
     test_suite = unittest.TestSuite()
-
+    
     # Add test classes
     test_classes = [
         TestFunctionalAddressEndToEnd,
         TestFunctionalAddressRealWorldScenarios,
     ]
-
+    
     for test_class in test_classes:
         tests = unittest.TestLoader().loadTestsFromTestCase(test_class)
         test_suite.addTests(tests)
-
+    
     # Run tests
     runner = unittest.TextTestRunner(verbosity=2)
     result = runner.run(test_suite)
-
+    
     # Print summary
     print(f"\n{'='*50}")
     print(f"Integration Test Summary:")
     print(f"Tests run: {result.testsRun}")
     print(f"Failures: {len(result.failures)}")
     print(f"Errors: {len(result.errors)}")
-    print(
-        f"Success rate: {((result.testsRun - len(result.failures) - len(result.errors)) / result.testsRun * 100):.1f}%"
-    )
+    print(f"Success rate: {((result.testsRun - len(result.failures) - len(result.errors)) / result.testsRun * 100):.1f}%")
     print(f"{'='*50}")